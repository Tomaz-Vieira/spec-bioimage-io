--- conflicted
+++ resolved
@@ -13,11 +13,7 @@
 import requests
 from marshmallow import ValidationError
 
-<<<<<<< HEAD
-from . import fields, nodes, raw_nodes
-=======
 from . import base_nodes, fields, nodes, raw_nodes
->>>>>>> 7b56a858
 from .common import BIOIMAGEIO_CACHE_PATH
 from .nodes import LocalImportableModule, ResolvedImportableSourceFile
 
@@ -134,16 +130,9 @@
 
 
 class PathToRemoteUriTransformer(NodeTransformer):
-<<<<<<< HEAD
     def __init__(self, *, remote_source: raw_nodes.URI):
         remote_path = pathlib.PurePosixPath(remote_source.path).parent.as_posix()
         self.remote_root = dataclasses.replace(remote_source, path=remote_path, uri_string=None)
-=======
-    def __init__(self, *, remote_source: base_nodes.URI):
-        remote_path = pathlib.PurePosixPath(remote_source.path.strip("/")).parent
-        assert not remote_path.is_absolute()
-        self.remote_root = dataclasses.replace(remote_source, path=remote_path.as_posix(), uri_string=None)
->>>>>>> 7b56a858
 
     def transform_URI(self, node: base_nodes.URI) -> base_nodes.URI:
         if node.scheme == "file":
