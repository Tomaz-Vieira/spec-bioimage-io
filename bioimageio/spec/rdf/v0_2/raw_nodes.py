""" raw nodes for the general RDF spec

raw nodes are the deserialized equivalent to the content of any RDF.
serialization and deserialization are defined in schema:
RDF <--schema--> raw nodes
"""
import dataclasses
import pathlib

import packaging.version
import warnings
from dataclasses import dataclass
from pathlib import Path
from typing import Any, Dict, List, Union

from marshmallow import missing
from marshmallow.utils import _Missing

from bioimageio.spec.shared.raw_nodes import RawNode, ResourceDescription, URI

try:
    from typing import Literal, get_args
except ImportError:
    from typing_extensions import Literal, get_args  # type: ignore

FormatVersion = Literal[
    "0.2.0", "0.2.1", "0.2.2", "0.2.3"
]  # newest format needs to be last (used to determine latest format version)


@dataclass(init=False)
class Attachments(RawNode):
    _include_in_package = ("files",)

    files: Union[_Missing, List[Union[Path, URI]]] = missing
    unknown: Dict[str, Any] = missing

    def __init__(
        self,
        files: Union[_Missing, List[Union[Path, URI]]] = missing,
        unknown: Dict[str, Any] = missing,
        **implicitly_unknown,
    ):
        self.files = files
        self.unknown = unknown or {}
        self.unknown.update(implicitly_unknown)
        super().__init__()


@dataclass
class _Person(RawNode):
    name: Union[_Missing, str] = missing
    affiliation: Union[_Missing, str] = missing
    email: Union[_Missing, str] = missing
    github_user: Union[_Missing, str] = missing
    orcid: Union[_Missing, str] = missing


@dataclass
class Author(_Person):
    name: str = missing


@dataclass
class Maintainer(_Person):
    github_user: str = missing


@dataclass
class CiteEntry(RawNode):
    text: str = missing
    doi: Union[_Missing, str] = missing
    url: Union[_Missing, str] = missing


@dataclass
class Badge(RawNode):
    label: str = missing
    icon: Union[_Missing, str] = missing
    url: Union[_Missing, URI, Path] = missing


@dataclass
class RDF_Base(ResourceDescription):
    attachments: Union[_Missing, Attachments] = missing
    authors: Union[_Missing, List[Author]] = missing
    badges: Union[_Missing, List[Badge]] = missing
    cite: Union[_Missing, List[CiteEntry]] = missing
    config: Union[_Missing, dict] = missing
    covers: Union[_Missing, List[Union[URI, Path]]] = missing
    description: str = missing
    documentation: Union[_Missing, Path, URI] = missing
    download_url: Union[_Missing, Path, URI] = missing
    format_version: str = missing
    git_repo: Union[_Missing, str] = missing
    id: Union[_Missing, str] = missing
    icon: Union[_Missing, str] = missing
    license: Union[_Missing, str] = missing
    links: Union[_Missing, List[str]] = missing
    maintainers: Union[_Missing, List[Maintainer]] = missing
    rdf_source: Union[_Missing, URI] = missing
    source: Union[_Missing, URI, Path] = missing
    tags: Union[_Missing, List[str]] = missing

    # manual __init__ to allow for unknown kwargs
    def __init__(
        self,
        *,
        # ResourceDescription
        format_version: str,
        name: str,
        type: str = missing,
        version: Union[_Missing, packaging.version.Version] = missing,
        root_path: pathlib.Path = pathlib.Path(),
        # RDF
        attachments: Union[_Missing, Dict[str, Any]] = missing,
        authors: Union[_Missing, List[Author]] = missing,
        badges: Union[_Missing, List[Badge]] = missing,
        cite: Union[_Missing, List[CiteEntry]] = missing,
        config: Union[_Missing, dict] = missing,
        covers: Union[_Missing, List[Union[URI, Path]]] = missing,
        description: str,
        documentation: Union[_Missing, Path, URI] = missing,
        download_url: Union[_Missing, Path, URI] = missing,
        git_repo: Union[_Missing, str] = missing,
        id: Union[_Missing, str] = missing,
        icon: Union[_Missing, str] = missing,
        license: Union[_Missing, str] = missing,
        links: Union[_Missing, List[str]] = missing,
        maintainers: Union[_Missing, List[Maintainer]] = missing,
        rdf_source: Union[_Missing, URI] = missing,
        source: Union[_Missing, URI, Path] = missing,
        tags: Union[_Missing, List[str]] = missing,
        **unknown_kwargs,
    ):
        self.attachments = attachments
        self.authors = authors
        self.badges = badges
        self.cite = cite
        self.config = config
        self.covers = covers
        self.description = description
        self.documentation = documentation
        self.download_url = download_url
        self.git_repo = git_repo
        self.id = id
        self.icon = icon
        self.license = license
        self.links = links
        self.maintainers = maintainers
        self.rdf_source = rdf_source
        self.source = source
        self.tags = tags
        super().__init__(format_version=format_version, name=name, type=type, version=version, root_path=root_path)

        if unknown_kwargs:
            # make sure we didn't forget a defined field
            field_names = set(f.name for f in dataclasses.fields(self))
            for uk in unknown_kwargs:
                assert uk not in field_names, uk

            warnings.warn(f"discarding unknown RDF fields: {unknown_kwargs}")

    def __post_init__(self):
        if self.type is missing:
            self.type = self.__class__.__name__.lower()

<<<<<<< HEAD
        if self.format_version is missing:
            self.format_version = get_args(FormatVersion)[-1]

        super().__post_init__()
=======
        super().__post_init__()


@dataclass(init=False)
class RDF(RDF_Base):
    format_version: FormatVersion = missing
>>>>>>> 9ef423de
<|MERGE_RESOLUTION|>--- conflicted
+++ resolved
@@ -165,16 +165,12 @@
         if self.type is missing:
             self.type = self.__class__.__name__.lower()
 
-<<<<<<< HEAD
         if self.format_version is missing:
             self.format_version = get_args(FormatVersion)[-1]
 
-        super().__post_init__()
-=======
         super().__post_init__()
 
 
 @dataclass(init=False)
 class RDF(RDF_Base):
-    format_version: FormatVersion = missing
->>>>>>> 9ef423de
+    format_version: FormatVersion = missing