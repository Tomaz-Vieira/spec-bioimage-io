--- conflicted
+++ resolved
@@ -413,41 +413,6 @@
         if len(names) > len(set(names)):
             raise ValidationError("Duplicate tensor names are not allowed.")
 
-<<<<<<< HEAD
-    packaged_by = fields.List(
-        fields.Nested(rdf.schema.Author()),
-        bioimageio_description=f"The persons that have packaged and uploaded this model. Only needs to be specified if "
-        f"different from `authors` in root or any entry in `weights`.",
-    )
-
-    parent = fields.Nested(
-        ModelParent(),
-        bioimageio_description="Parent model from which the trained weights of this model have been derived, e.g. by "
-        "finetuning the weights of this model on a different dataset. For format changes of the same trained model "
-        "checkpoint, see `weights`.",
-    )
-
-    run_mode = fields.Nested(
-        RunMode(),
-        bioimageio_description="Custom run mode for this model: for more complex prediction procedures like test time "
-        "data augmentation that currently cannot be expressed in the specification. "
-        "No standard run modes are defined yet.",
-    )
-
-    sample_inputs = fields.List(
-        fields.Union([fields.URI(), fields.RelativeLocalPath()]),
-        validate=field_validators.Length(min=1),
-        bioimageio_description="List of URIs/local relative paths to sample inputs to illustrate possible inputs for "
-        "the model, for example stored as png or tif images. "
-        "The model is not tested with these sample files that serve to inform a human user about an example use case.",
-    )
-    sample_outputs = fields.List(
-        fields.Union([fields.URI(), fields.RelativeLocalPath()]),
-        validate=field_validators.Length(min=1),
-        bioimageio_description="List of URIs/local relative paths to sample outputs corresponding to the "
-        "`sample_inputs`.",
-    )
-=======
         tensors_by_name: typing.Dict[str, typing.Union[raw_nodes.InputTensor, raw_nodes.OutputTensor]] = {
             t.name: t for t in ipts + outs  # type: ignore
         }
@@ -487,7 +452,40 @@
 
             if any([s - 2 * h < 1 for s, h in zip(min_out_shape, halo)]):
                 raise ValidationError(f"Minimal shape {min_out_shape} of output {out.name} is too small{halo_msg}.")
->>>>>>> 10873ab8
+
+    packaged_by = fields.List(
+        fields.Nested(rdf.schema.Author()),
+        bioimageio_description=f"The persons that have packaged and uploaded this model. Only needs to be specified if "
+        f"different from `authors` in root or any entry in `weights`.",
+    )
+
+    parent = fields.Nested(
+        ModelParent(),
+        bioimageio_description="Parent model from which the trained weights of this model have been derived, e.g. by "
+        "finetuning the weights of this model on a different dataset. For format changes of the same trained model "
+        "checkpoint, see `weights`.",
+    )
+
+    run_mode = fields.Nested(
+        RunMode(),
+        bioimageio_description="Custom run mode for this model: for more complex prediction procedures like test time "
+        "data augmentation that currently cannot be expressed in the specification. "
+        "No standard run modes are defined yet.",
+    )
+
+    sample_inputs = fields.List(
+        fields.Union([fields.URI(), fields.RelativeLocalPath()]),
+        validate=field_validators.Length(min=1),
+        bioimageio_description="List of URIs/local relative paths to sample inputs to illustrate possible inputs for "
+        "the model, for example stored as png or tif images. "
+        "The model is not tested with these sample files that serve to inform a human user about an example use case.",
+    )
+    sample_outputs = fields.List(
+        fields.Union([fields.URI(), fields.RelativeLocalPath()]),
+        validate=field_validators.Length(min=1),
+        bioimageio_description="List of URIs/local relative paths to sample outputs corresponding to the "
+        "`sample_inputs`.",
+    )
 
     test_inputs = fields.List(
         fields.Union([fields.URI(), fields.RelativeLocalPath()]),
