import distutils.version
from dataclasses import dataclass
from datetime import datetime
from pathlib import Path
from typing import Any, Dict, List, NewType, Tuple, Union

from marshmallow import missing
from marshmallow.utils import _Missing

from bioimageio.spec.shared.raw_nodes import (
    ImplicitInputShape,
    ImplicitOutputShape,
    ImportableModule,
    ImportablePath,
    Literal,
    Node,
    URI,
    get_args,
)

<<<<<<< HEAD
=======
from bioimageio.spec.shared.common import Literal, get_args

>>>>>>> 7b0ee180
# Ideally only the current format version is valid.
# Older formats may be converter through `bioimageio.spec.utils.maybe_convert`,
# such that we only need to support the most up-to-date version.
FormatVersion = Literal["0.3.0", "0.3.1", "0.3.2"]  # newest format needs to be last (used in spec.__init__.py)
latest_version = get_args(FormatVersion)[-1]

Axes = NewType("Axes", str)
Dependencies = NewType("Dependencies", str)
Framework = Literal["scikit-learn", "pytorch", "tensorflow"]
Language = Literal["python", "java"]
PreprocessingName = Literal["binarize", "clip", "scale_linear", "sigmoid", "zero_mean_unit_variance", "scale_range"]
PostprocessingName = Literal[
    "binarize", "clip", "scale_linear", "sigmoid", "zero_mean_unit_variance", "scale_range", "scale_mean_variance"
]
Type = Literal["model", "dataset", "application", "notebook"]
WeightsFormat = Literal[
    "pickle",
    "pytorch_state_dict",
    "pytorch_script",
    "keras_hdf5",
    "tensorflow_js",
    "tensorflow_saved_model_bundle",
    "onnx",
]


@dataclass
class Author(Node):
    name: str = missing
    affiliation: Union[_Missing, str] = missing
    orcid: Union[_Missing, str] = missing


@dataclass
class Badge(Node):
    label: str = missing
    icon: Union[_Missing, str] = missing
    url: Union[_Missing, URI] = missing


@dataclass
class CiteEntry(Node):
    text: str = missing
    doi: Union[_Missing, str] = missing
    url: Union[_Missing, str] = missing


ImportableSource = Union[ImportableModule, ImportablePath]


@dataclass
class RunMode(Node):
    name: str = missing
    kwargs: Union[_Missing, Dict[str, Any]] = missing


@dataclass
class RDF(Node):
    attachments: Union[_Missing, Dict[str, Any]] = missing
    authors: List[Author] = missing
    badges: Union[_Missing, List[Badge]] = missing
    cite: List[CiteEntry] = missing
    config: Union[_Missing, dict] = missing
    covers: Union[_Missing, List[URI]] = missing
    description: str = missing
    documentation: Path = missing
    format_version: FormatVersion = missing
    git_repo: Union[_Missing, str] = missing
    license: Union[_Missing, str] = missing
    name: str = missing
    tags: List[str] = missing
    type: Type = missing
    version: Union[_Missing, distutils.version.StrictVersion] = missing

    def __post_init__(self):
        if self.type is missing:
            self.type = self.__class__.__name__.lower()  # noqa

        assert self.type in get_args(Type)


@dataclass
class Preprocessing:
    name: PreprocessingName = missing
    kwargs: Dict[str, Any] = missing


@dataclass
class Postprocessing:
    name: PostprocessingName = missing
    kwargs: Dict[str, Any] = missing


@dataclass
class InputTensor:
    name: str = missing
    data_type: str = missing
    axes: Axes = missing
    shape: Union[List[int], ImplicitInputShape] = missing
    preprocessing: Union[_Missing, List[Preprocessing]] = missing
    description: Union[_Missing, str] = missing
    data_range: Union[_Missing, Tuple[float, float]] = missing


@dataclass
class OutputTensor:
    name: str = missing
    data_type: str = missing
    axes: Axes = missing
    shape: Union[List[int], ImplicitOutputShape] = missing
    halo: Union[_Missing, List[int]] = missing
    postprocessing: Union[_Missing, List[Postprocessing]] = missing
    description: Union[_Missing, str] = missing
    data_range: Union[_Missing, Tuple[float, float]] = missing


@dataclass
class WeightsEntry(Node):
    authors: Union[_Missing, List[Author]] = missing
    attachments: Union[_Missing, Dict] = missing
    parent: Union[_Missing, str] = missing
    # ONNX specific
    opset_version: Union[_Missing, int] = missing
    # tag: Optional[str]  # todo: check schema. only valid for tensorflow_saved_model_bundle format
    # todo: check schema. only valid for tensorflow_saved_model_bundle format
    sha256: Union[_Missing, str] = missing
    source: URI = missing
    tensorflow_version: Union[_Missing, distutils.version.StrictVersion] = missing


@dataclass
class ModelParent(Node):
    uri: URI = missing
    sha256: str = missing


@dataclass
class Model(RDF):
    dependencies: Union[_Missing, Dependencies] = missing
    framework: Union[_Missing, Framework] = missing
    inputs: List[InputTensor] = missing
    kwargs: Union[_Missing, Dict[str, Any]] = missing
    language: Union[_Missing, Language] = missing
    license: str = missing
    outputs: List[OutputTensor] = missing
    packaged_by: Union[_Missing, List[Author]] = missing
    parent: Union[_Missing, ModelParent] = missing
    run_mode: Union[_Missing, RunMode] = missing
    sample_inputs: Union[_Missing, List[URI]] = missing
    sample_outputs: Union[_Missing, List[URI]] = missing
    sha256: Union[_Missing, str] = missing
    source: Union[_Missing, ImportableSource] = missing
    test_inputs: List[URI] = missing
    test_outputs: List[URI] = missing
    timestamp: datetime = missing
    weights: Dict[WeightsFormat, WeightsEntry] = missing


# Manifest
BioImageIoManifest = dict
BioImageIoManifestModelEntry = dict
BioImageIoManifestNotebookEntry = dict
Badge = dict<|MERGE_RESOLUTION|>--- conflicted
+++ resolved
@@ -12,17 +12,12 @@
     ImplicitOutputShape,
     ImportableModule,
     ImportablePath,
-    Literal,
     Node,
     URI,
-    get_args,
 )
 
-<<<<<<< HEAD
-=======
 from bioimageio.spec.shared.common import Literal, get_args
 
->>>>>>> 7b0ee180
 # Ideally only the current format version is valid.
 # Older formats may be converter through `bioimageio.spec.utils.maybe_convert`,
 # such that we only need to support the most up-to-date version.
