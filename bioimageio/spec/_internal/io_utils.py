--- conflicted
+++ resolved
@@ -151,17 +151,11 @@
     if not isinstance(url, str) or "/" not in url:
         logger.error("invalid collection url: {}", url)
     try:
-<<<<<<< HEAD
-        collection: List[Dict[Any, Any]] = requests.get(url).json().get("collection")
-    except Exception as raw_entry:
-        logger.error("failed to get {}: {}", url, raw_entry)
-=======
         collection: List[Dict[Any, Any]] = (
             requests.get(url, timeout=5).json().get("collection")
         )
     except Exception as e:
         logger.error("failed to get {}: {}", url, e)
->>>>>>> 38cb0afd
         return ret
 
     if not isinstance(collection, list):
